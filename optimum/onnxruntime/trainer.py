#  Copyright 2022 The HuggingFace Team. All rights reserved.
#
#  Licensed under the Apache License, Version 2.0 (the "License");
#  you may not use this file except in compliance with the License.
#  You may obtain a copy of the License at
#
#      http://www.apache.org/licenses/LICENSE-2.0
#
#  Unless required by applicable law or agreed to in writing, software
#  distributed under the License is distributed on an "AS IS" BASIS,
#  WITHOUT WARRANTIES OR CONDITIONS OF ANY KIND, either express or implied.
#  See the License for the specific language governing permissions and
#  limitations under the License.
"""
The Trainer class, to easily train a 🤗 Transformers from scratch or finetune it on a new task.
"""

import collections
import math
import os
import sys
import time
import warnings
from collections.abc import Mapping
from pathlib import Path
from typing import TYPE_CHECKING, Any, Callable, Dict, List, Optional, Tuple, Union

from packaging.version import Version, parse
from tqdm.auto import tqdm


# Integrations must be imported before ML frameworks:
from transformers.integrations import (  # isort: split
    hp_params,
    is_fairscale_available,
)

import numpy as np
import torch
import torch.distributed as dist
import transformers
from torch import nn
from torch.utils.data import DataLoader, Dataset, IterableDataset
from torch.utils.data.distributed import DistributedSampler
from transformers import PreTrainedModel, __version__
from transformers.configuration_utils import PretrainedConfig
from transformers.data.data_collator import DataCollator
from transformers.debug_utils import DebugOption, DebugUnderflowOverflow
from transformers.deepspeed import deepspeed_init, deepspeed_reinit, is_deepspeed_zero3_enabled
from transformers.dependency_versions_check import dep_version_check
from transformers.file_utils import (
    CONFIG_NAME,
    WEIGHTS_NAME,
    is_apex_available,
    is_sagemaker_dp_enabled,
    is_sagemaker_mp_enabled,
    is_torch_tpu_available,
)
from transformers.modeling_utils import PreTrainedModel, unwrap_model
from transformers.onnx import export, validate_model_outputs
from transformers.onnx.features import FeaturesManager
from transformers.tokenization_utils_base import PreTrainedTokenizerBase
from transformers.trainer import Trainer
from transformers.trainer_callback import TrainerCallback, TrainerState
from transformers.trainer_pt_utils import (
    DistributedTensorGatherer,
    IterableDatasetShard,
    SequentialDistributedSampler,
    find_batch_size,
    nested_concat,
    nested_detach,
    nested_numpify,
    nested_truncate,
)
from transformers.trainer_utils import (
    EvalLoopOutput,
    EvalPrediction,
    HPSearchBackend,
    PredictionOutput,
    ShardedDDPOption,
    TrainOutput,
    denumpify_detensorize,
    get_last_checkpoint,
    set_seed,
    speed_metrics,
)
from transformers.training_args import TrainingArguments
from transformers.utils import logging

import onnx
import onnxruntime

from .utils import _is_gpu_available, fix_atenops_to_gather, wrap_onnx_config_for_loss


if is_apex_available():
    from apex import amp

if is_fairscale_available():
    dep_version_check("fairscale")
    import fairscale
    from fairscale.nn.data_parallel import FullyShardedDataParallel as FullyShardedDDP
    from fairscale.nn.data_parallel import ShardedDataParallel as ShardedDDP
    from fairscale.nn.wrap import auto_wrap
    from fairscale.optim import OSS
    from fairscale.optim.grad_scaler import ShardedGradScaler

if TYPE_CHECKING:
    import optuna

logger = logging.get_logger(__name__)

# Name of the files used for checkpointing
TRAINING_ARGS_NAME = "training_args.bin"
TRAINER_STATE_NAME = "trainer_state.json"
OPTIMIZER_NAME = "optimizer.pt"
SCHEDULER_NAME = "scheduler.pt"
SCALER_NAME = "scaler.pt"


class ORTTrainer(Trainer):
    def __init__(
        self,
        model: Union[PreTrainedModel, nn.Module] = None,
        tokenizer: Optional[PreTrainedTokenizerBase] = None,
        feature: str = "default",
        args: TrainingArguments = None,
        data_collator: Optional[DataCollator] = None,
        train_dataset: Optional[Dataset] = None,
        eval_dataset: Optional[Dataset] = None,
        model_init: Callable[[], PreTrainedModel] = None,
        compute_metrics: Optional[Callable[[EvalPrediction], Dict]] = None,
        callbacks: Optional[List[TrainerCallback]] = None,
        optimizers: Tuple[torch.optim.Optimizer, torch.optim.lr_scheduler.LambdaLR] = (None, None),
        onnx_model_path: Union[str, os.PathLike] = None,
    ):

        super().__init__(
            model=model,
            args=args,
            data_collator=data_collator,
            train_dataset=train_dataset,
            eval_dataset=eval_dataset,
            tokenizer=tokenizer,
            model_init=model_init,
            compute_metrics=compute_metrics,
            callbacks=callbacks,
            optimizers=optimizers,
        )

        self.feature = feature
        self.onnx_model_path = onnx_model_path
        self.session_options = None
        self.exported_with_loss = False
        if self.args.local_rank:
            torch.cuda.set_device(self.args.local_rank)

    def train(
        self,
        resume_from_checkpoint: Optional[Union[str, bool]] = None,
        trial: Union["optuna.Trial", Dict[str, Any]] = None,
        ignore_keys_for_eval: Optional[List[str]] = None,
        **kwargs,
    ):
        """
        Main onnxruntime training entry point.
        Args:
            resume_from_checkpoint (`str` or `bool`, *optional*):
                If a `str`, local path to a saved checkpoint as saved by a previous instance of [`Trainer`]. If a
                `bool` and equals `True`, load the last checkpoint in *args.output_dir* as saved by a previous instance
                of [`Trainer`]. If present, training will resume from the model/optimizer/scheduler states loaded here.
            trial (`optuna.Trial` or `Dict[str, Any]`, *optional*):
                The trial run or the hyperparameter dictionary for hyperparameter search.
            ignore_keys_for_eval (`List[str]`, *optional*)
                A list of keys in the output of your model (if it is a dictionary) that should be ignored when
                gathering predictions for evaluation during the training.
            kwargs:
                Additional keyword arguments used to hide deprecated arguments
        """
        from torch_ort import ORTModule

        resume_from_checkpoint = None if not resume_from_checkpoint else resume_from_checkpoint

        # memory metrics - must set up as early as possible
        self._memory_tracker.start()

        args = self.args

        self.is_in_train = True

        # do_train is not a reliable argument, as it might not be set and .train() still called, so
        # the following is a workaround:
        if (args.fp16_full_eval or args.bf16_full_eval) and not args.do_train:
            self._move_model_to_device(self.model, args.device)

        if "model_path" in kwargs:
            resume_from_checkpoint = kwargs.pop("model_path")
            warnings.warn(
                "`model_path` is deprecated and will be removed in a future version. Use `resume_from_checkpoint` "
                "instead.",
                FutureWarning,
            )
        if len(kwargs) > 0:
            raise TypeError(f"train() received got unexpected keyword arguments: {', '.join(list(kwargs.keys()))}.")
        # This might change the seed so needs to run first.
        self._hp_search_setup(trial)

        # Model re-init
        model_reloaded = False
        if self.model_init is not None:
            # Seed must be set before instantiating the model when using model_init.
            set_seed(args.seed)
            self.model = self.call_model_init(trial)
            model_reloaded = True
            # Reinitializes optimizer and scheduler
            self.optimizer, self.lr_scheduler = None, None

        # Load potential model checkpoint
        if isinstance(resume_from_checkpoint, bool) and resume_from_checkpoint:
            resume_from_checkpoint = get_last_checkpoint(args.output_dir)
            if resume_from_checkpoint is None:
                raise ValueError(f"No valid checkpoint found in output directory ({args.output_dir})")

        if resume_from_checkpoint is not None:
            if not os.path.isfile(os.path.join(resume_from_checkpoint, WEIGHTS_NAME)):
                raise ValueError(f"Can't find a valid checkpoint at {resume_from_checkpoint}")

            logger.info(f"Loading model from {resume_from_checkpoint}).")

            if os.path.isfile(os.path.join(resume_from_checkpoint, CONFIG_NAME)):
                config = PretrainedConfig.from_json_file(os.path.join(resume_from_checkpoint, CONFIG_NAME))
                checkpoint_version = config.transformers_version
                if checkpoint_version is not None and checkpoint_version != __version__:
                    logger.warn(
                        f"You are resuming training from a checkpoint trained with {checkpoint_version} of "
                        f"Transformers but your current version is {__version__}. This is not recommended and could "
                        "yield to errors or unwanted behaviors."
                    )

            if args.deepspeed:
                # will be resumed in deepspeed_init
                pass
            else:
                # We load the model state dict on the CPU to avoid an OOM error.
                state_dict = torch.load(os.path.join(resume_from_checkpoint, WEIGHTS_NAME), map_location="cpu")
                # If the model is on the GPU, it still works!
                self._load_state_dict_in_model(state_dict)

                # release memory
                del state_dict

        # If model was re-initialized, put it on the right device and update self.model_wrapped
        if model_reloaded:
            if self.place_model_on_device:
                self._move_model_to_device(self.model, args.device)
            self.model_wrapped = self.model

        # Keeping track whether we can can len() on the dataset or not
        train_dataset_is_sized = isinstance(self.train_dataset, collections.abc.Sized)

        # Data loader and number of training steps
        train_dataloader = self.get_train_dataloader()

        # Setting up training control variables:
        # number of training epochs: num_train_epochs
        # number of training steps per epoch: num_update_steps_per_epoch
        # total number of training steps to execute: max_steps
        total_train_batch_size = args.train_batch_size * args.gradient_accumulation_steps * args.world_size
        if train_dataset_is_sized:
            num_update_steps_per_epoch = len(train_dataloader) // args.gradient_accumulation_steps
            num_update_steps_per_epoch = max(num_update_steps_per_epoch, 1)
            if args.max_steps > 0:
                max_steps = args.max_steps
                num_train_epochs = args.max_steps // num_update_steps_per_epoch + int(
                    args.max_steps % num_update_steps_per_epoch > 0
                )
                # May be slightly incorrect if the last batch in the training datalaoder has a smaller size but it's
                # the best we can do.
                num_train_samples = args.max_steps * total_train_batch_size
            else:
                max_steps = math.ceil(args.num_train_epochs * num_update_steps_per_epoch)
                num_train_epochs = math.ceil(args.num_train_epochs)
                num_train_samples = len(self.train_dataset) * args.num_train_epochs
        else:
            # see __init__. max_steps is set when the dataset has no __len__
            max_steps = args.max_steps
            # Setting a very large number of epochs so we go as many times as necessary over the iterator.
            num_train_epochs = sys.maxsize
            num_update_steps_per_epoch = max_steps
            num_train_samples = args.max_steps * total_train_batch_size

        if DebugOption.UNDERFLOW_OVERFLOW in self.args.debug:
            if self.args.n_gpu > 1:
                # nn.DataParallel(model) replicates the model, creating new variables and module
                # references registered here no longer work on other gpus, breaking the module
                raise ValueError(
                    "Currently --debug underflow_overflow is not supported under DP. Please use DDP (torch.distributed.launch)."
                )
            else:
                debug_overflow = DebugUnderflowOverflow(self.model)  # noqa

        delay_optimizer_creation = self.sharded_ddp is not None and self.sharded_ddp != ShardedDDPOption.SIMPLE

        # Wrap the model with `ORTModule`
        logger.info("Wrap ORTModule for ONNX Runtime training.")
        model = ORTModule(self.model)
        self.model_wrapped = model

        if args.deepspeed:
            if is_deepspeed_zero3_enabled():
                raise NotImplementedError(
                    "`ORTTrainer` does not support ZeRO stage 3 for the moment. Please use DeepSpeed stage 1 or 2 instead."
                )

            if args.bf16:
                warnings.warn(
                    "ONNX Runtime doesn't support BF16 when executing `Aten` operators. The execution will fail if"
                    "there are any `Aten` op in the IR. Support for this in ONNX Runtime is currently in progress, stay tuned!",
                    RuntimeWarning,
                )

            self.model = model
            deepspeed_engine, optimizer, lr_scheduler = deepspeed_init(
                self, num_training_steps=max_steps, resume_from_checkpoint=resume_from_checkpoint
            )
            self.model = deepspeed_engine.module
            self.model_wrapped = deepspeed_engine
            self.deepspeed = deepspeed_engine
            self.optimizer = optimizer
            self.lr_scheduler = lr_scheduler
        elif not delay_optimizer_creation:
            self.create_optimizer_and_scheduler(num_training_steps=max_steps)

        self.state = TrainerState()
        self.state.is_hyper_param_search = trial is not None

        # Activate gradient checkpointing if needed
        if args.gradient_checkpointing:
            self.model.gradient_checkpointing_enable()

        model = self._wrap_model(self.model_wrapped)

        # for the rest of this function `model` is the outside model, whether it was wrapped or not
        if model is not self.model:
            self.model_wrapped = model

        if delay_optimizer_creation:
            self.create_optimizer_and_scheduler(num_training_steps=max_steps)

        # Check if saved optimizer or scheduler states exist
        self._load_optimizer_and_scheduler(resume_from_checkpoint)

        # Important: at this point if enabled distributed training features:
        # self.model         is the ORTModule(Transformers Model)
        # self.model_wrapped is DDP(ORTModule(Transformers Model)), Deepspeed(ORTModule(Transformers Model)), etc.

        # Train!
        num_examples = (
            self.num_examples(train_dataloader) if train_dataset_is_sized else total_train_batch_size * args.max_steps
        )

        logger.info("***** Running training *****")
        logger.info(f"  Num examples = {num_examples}")
        logger.info(f"  Num Epochs = {num_train_epochs}")
        logger.info(f"  Instantaneous batch size per device = {args.per_device_train_batch_size}")
        logger.info(f"  Total train batch size (w. parallel, distributed & accumulation) = {total_train_batch_size}")
        logger.info(f"  Gradient Accumulation steps = {args.gradient_accumulation_steps}")
        logger.info(f"  Total optimization steps = {max_steps}")

        self.state.epoch = 0
        start_time = time.time()
        epochs_trained = 0
        steps_trained_in_current_epoch = 0
        steps_trained_progress_bar = None

        # Check if continuing training from a checkpoint
        if resume_from_checkpoint is not None and os.path.isfile(
            os.path.join(resume_from_checkpoint, TRAINER_STATE_NAME)
        ):
            self.state = TrainerState.load_from_json(os.path.join(resume_from_checkpoint, TRAINER_STATE_NAME))
            epochs_trained = self.state.global_step // num_update_steps_per_epoch
            if not args.ignore_data_skip:
                steps_trained_in_current_epoch = self.state.global_step % (num_update_steps_per_epoch)
                steps_trained_in_current_epoch *= args.gradient_accumulation_steps
            else:
                steps_trained_in_current_epoch = 0

            logger.info("  Continuing training from checkpoint, will skip to saved global_step")
            logger.info(f"  Continuing training from epoch {epochs_trained}")
            logger.info(f"  Continuing training from global step {self.state.global_step}")
            if not args.ignore_data_skip:
                logger.info(
                    f"  Will skip the first {epochs_trained} epochs then the first {steps_trained_in_current_epoch} "
                    "batches in the first epoch. If this takes a lot of time, you can add the `--ignore_data_skip` "
                    "flag to your launch command, but you will resume the training on data already seen by your model."
                )
                if self.is_local_process_zero() and not args.disable_tqdm:
                    steps_trained_progress_bar = tqdm(total=steps_trained_in_current_epoch)
                    steps_trained_progress_bar.set_description("Skipping the first batches")

        # Update the references
        self.callback_handler.model = self.model
        self.callback_handler.optimizer = self.optimizer
        self.callback_handler.lr_scheduler = self.lr_scheduler
        self.callback_handler.train_dataloader = train_dataloader
        self.state.trial_name = self.hp_name(trial) if self.hp_name is not None else None
        if trial is not None:
            assignments = trial.assignments if self.hp_search_backend == HPSearchBackend.SIGOPT else trial
            self.state.trial_params = hp_params(assignments)
        else:
            self.state.trial_params = None
        # This should be the same if the state has been saved but in case the training arguments changed, it's safer
        # to set this after the load.
        self.state.max_steps = max_steps
        self.state.num_train_epochs = num_train_epochs
        self.state.is_local_process_zero = self.is_local_process_zero()
        self.state.is_world_process_zero = self.is_world_process_zero()

        # tr_loss is a tensor to avoid synchronization of TPUs through .item()
        tr_loss = torch.tensor(0.0).to(args.device)
        # _total_loss_scalar is updated everytime .item() has to be called on tr_loss and stores the sum of all losses
        self._total_loss_scalar = 0.0
        self._globalstep_last_logged = self.state.global_step
        model.zero_grad()

        self.control = self.callback_handler.on_train_begin(args, self.state, self.control)

        # Skip the first epochs_trained epochs to get the random state of the dataloader at the right point.
        if not args.ignore_data_skip:
            for epoch in range(epochs_trained):
                # We just need to begin an iteration to create the randomization of the sampler.
                for _ in train_dataloader:
                    break

        for epoch in range(epochs_trained, num_train_epochs):
            if isinstance(train_dataloader, DataLoader) and isinstance(train_dataloader.sampler, DistributedSampler):
                train_dataloader.sampler.set_epoch(epoch)
            elif isinstance(train_dataloader.dataset, IterableDatasetShard):
                train_dataloader.dataset.set_epoch(epoch)

            # Reset the past mems state at the beginning of each epoch if necessary.
            if args.past_index >= 0:
                self._past = None

            steps_in_epoch = (
                len(train_dataloader) if train_dataset_is_sized else args.max_steps * args.gradient_accumulation_steps
            )
            self.control = self.callback_handler.on_epoch_begin(args, self.state, self.control)

            step = -1
            for step, inputs in enumerate(train_dataloader):

                # Skip past any already trained steps if resuming training
                if steps_trained_in_current_epoch > 0:
                    steps_trained_in_current_epoch -= 1
                    if steps_trained_progress_bar is not None:
                        steps_trained_progress_bar.update(1)
                    if steps_trained_in_current_epoch == 0:
                        self._load_rng_state(resume_from_checkpoint)
                    continue
                elif steps_trained_progress_bar is not None:
                    steps_trained_progress_bar.close()
                    steps_trained_progress_bar = None

                if step % args.gradient_accumulation_steps == 0:
                    self.control = self.callback_handler.on_step_begin(args, self.state, self.control)

                if (
                    ((step + 1) % args.gradient_accumulation_steps != 0)
                    and args.local_rank != -1
                    and args._no_sync_in_gradient_accumulation
                ):
                    # Avoid unnecessary DDP synchronization since there will be no backward pass on this example.
                    with model.no_sync():
                        tr_loss_step = self.training_step(model, inputs)
                else:
                    tr_loss_step = self.training_step(model, inputs)

                if (
                    args.logging_nan_inf_filter
                    and not is_torch_tpu_available()
                    and (torch.isnan(tr_loss_step) or torch.isinf(tr_loss_step))
                ):
                    # if loss is nan or inf simply add the average of previous logged losses
                    tr_loss += tr_loss / (1 + self.state.global_step - self._globalstep_last_logged)
                else:
                    tr_loss += tr_loss_step

                self.current_flos += float(self.floating_point_ops(inputs))

                # Optimizer step for deepspeed must be called on every step regardless of the value of gradient_accumulation_steps
                if self.deepspeed:
                    self.deepspeed.step()

                if (step + 1) % args.gradient_accumulation_steps == 0 or (
                    # last step in epoch but step is always smaller than gradient_accumulation_steps
                    steps_in_epoch <= args.gradient_accumulation_steps
                    and (step + 1) == steps_in_epoch
                ):
                    # Gradient clipping
                    if args.max_grad_norm is not None and args.max_grad_norm > 0 and not self.deepspeed:
                        # deepspeed does its own clipping

                        if self.do_grad_scaling:
                            # AMP: gradients need unscaling
                            self.scaler.unscale_(self.optimizer)

                        if hasattr(self.optimizer, "clip_grad_norm"):
                            # Some optimizers (like the sharded optimizer) have a specific way to do gradient clipping
                            self.optimizer.clip_grad_norm(args.max_grad_norm)
                        elif hasattr(model, "clip_grad_norm_"):
                            # Some models (like FullyShardedDDP) have a specific way to do gradient clipping
                            model.clip_grad_norm_(args.max_grad_norm)
                        else:
                            # Revert to normal clipping otherwise, handling Apex or full precision
                            nn.utils.clip_grad_norm_(
                                amp.master_params(self.optimizer) if self.use_apex else model.parameters(),
                                args.max_grad_norm,
                            )

                    # Optimizer step
                    optimizer_was_run = True
                    if self.deepspeed:
                        pass  # called outside the loop
                    elif is_torch_tpu_available():
                        raise NotImplementedError("`ORTTrainer` is not supported by TPU!")
                    elif self.do_grad_scaling:
                        scale_before = self.scaler.get_scale()
                        self.scaler.step(self.optimizer)
                        self.scaler.update()
                        scale_after = self.scaler.get_scale()
                        optimizer_was_run = scale_before <= scale_after
                    else:
                        self.optimizer.step()

                    if optimizer_was_run and not self.deepspeed:
                        self.lr_scheduler.step()

                    model.zero_grad()
                    self.state.global_step += 1
                    self.state.epoch = epoch + (step + 1) / steps_in_epoch
                    self.control = self.callback_handler.on_step_end(args, self.state, self.control)

                    self._maybe_log_save_evaluate(tr_loss, model, trial, epoch, ignore_keys_for_eval)
                else:
                    self.control = self.callback_handler.on_substep_end(args, self.state, self.control)

                if self.control.should_epoch_stop or self.control.should_training_stop:
                    break
            if step < 0:
                logger.warning(
                    f"There seems to be not a single sample in your train dataloader, stopping training at step"
                    f" {self.state.global_step}! This is expected if you're using an IterableDataset and set"
                    f" num_steps ({max_steps}) higher than the number of available samples."
                )
                self.control.should_training_stop = True

            self.control = self.callback_handler.on_epoch_end(args, self.state, self.control)
            self._maybe_log_save_evaluate(tr_loss, model, trial, epoch, ignore_keys_for_eval)

            if DebugOption.TPU_METRICS_DEBUG in self.args.debug:
                logger.warning(
                    "You enabled PyTorch/XLA debug metrics which is not supported by ONNX "
                    "Runtime. Check your training configuration if this is unexpected."
                )
            if self.control.should_training_stop:
                break

        if args.past_index and hasattr(self, "_past"):
            # Clean the state at the end of training
            delattr(self, "_past")

        logger.info("\n\nTraining completed. Do not forget to share your model on huggingface.co/models =)\n\n")
        if args.load_best_model_at_end and self.state.best_model_checkpoint is not None:
            # Wait for everyone to get here so we are sur the model has been saved by process 0.
            if args.local_rank != -1:
                dist.barrier()

            logger.info(
                f"Loading best model from {self.state.best_model_checkpoint} (score: {self.state.best_metric})."
            )

            best_model_path = os.path.join(self.state.best_model_checkpoint, WEIGHTS_NAME)
            if os.path.exists(best_model_path):
                if self.deepspeed:
                    # temp hack until Deepspeed fixes the problem with resume from an existing engine that did some stepping
                    deepspeed_engine, optimizer, lr_scheduler = deepspeed_reinit(self)
                    self.model = deepspeed_engine.module
                    self.model_wrapped = deepspeed_engine
                    self.deepspeed = deepspeed_engine
                    self.optimizer = optimizer
                    self.lr_scheduler = lr_scheduler
                    self.deepspeed.load_checkpoint(
                        self.state.best_model_checkpoint, load_optimizer_states=True, load_lr_scheduler_states=True
                    )
                else:
                    # We load the model state dict on the CPU to avoid an OOM error.
                    state_dict = torch.load(best_model_path, map_location="cpu")
                    # If the model is on the GPU, it still works!
                    self._load_state_dict_in_model(state_dict)
            else:
                logger.warn(
                    f"Could not locate the best model at {best_model_path}, if you are running a distributed training "
                    "on multiple nodes, you should activate `--save_on_each_node`."
                )

        # add remaining tr_loss
        self._total_loss_scalar += tr_loss.item()
        train_loss = self._total_loss_scalar / self.state.global_step

        metrics = speed_metrics("train", start_time, num_samples=num_train_samples, num_steps=self.state.max_steps)
        self.store_flos()
        metrics["total_flos"] = self.state.total_flos
        metrics["train_loss"] = train_loss

        self.is_in_train = False

        self._memory_tracker.stop_and_update_metrics(metrics)

        self.log(metrics)

        self.control = self.callback_handler.on_train_end(args, self.state, self.control)

        # Update the `session_options` for inference
        while hasattr(model, "module") and not isinstance(model, ORTModule):
            model = model.module
        inference_manager = model._torch_module._execution_manager._inference_manager
        self.session_options, providers, provider_options = inference_manager._get_session_config()

        return TrainOutput(self.state.global_step, train_loss, metrics)

    def evaluate(
        self,
        eval_dataset: Optional[Dataset] = None,
        ignore_keys: Optional[List[str]] = None,
        metric_key_prefix: str = "eval",
        inference_with_ort: bool = False,
    ) -> Dict[str, float]:
        """
        Run evaluation within ONNX Runtime or PyTorch backend and returns metrics.(Overriden from `Trainer.evaluate()`)
        """
        # memory metrics - must set up as early as possible
        self._memory_tracker.start()

        eval_dataloader = self.get_eval_dataloader(eval_dataset)
        start_time = time.time()

        if inference_with_ort:
            eval_loop = self.prediction_loop_ort if self.args.use_legacy_prediction_loop else self.evaluation_loop_ort
            try:
                output = eval_loop(
                    eval_dataloader,
                    description="Evaluation",
                    # No point gathering the predictions if there are no metrics, otherwise we defer to
                    # self.args.prediction_loss_only
                    prediction_loss_only=True if self.compute_metrics is None else None,
                    ignore_keys=ignore_keys,
                    metric_key_prefix=metric_key_prefix,
                )
            except Exception as error:
                logger.error(error)
                logger.warning(
                    f"[ERROR!] Evaluation with ONNX Runtime is not available for {self.model.config.name_or_path} model. Remove `inference_with_ort` to evaluate within PyTorch."
                )
                raise
        else:
            logger.warning(
                "[INFO] Evaluating with PyTorch backend. If you want to use ONNX Runtime for the evaluation, set `trainer.evaluate(inference_with_ort=True)`."
            )
            eval_loop = self.prediction_loop if self.args.use_legacy_prediction_loop else self.evaluation_loop
            output = eval_loop(
                eval_dataloader,
                description="Evaluation",
                # No point gathering the predictions if there are no metrics, otherwise we defer to
                # self.args.prediction_loss_only
                prediction_loss_only=True if self.compute_metrics is None else None,
                ignore_keys=ignore_keys,
                metric_key_prefix=metric_key_prefix,
            )

        total_batch_size = self.args.eval_batch_size * self.args.world_size
        output.metrics.update(
            speed_metrics(
                metric_key_prefix,
                start_time,
                num_samples=output.num_samples,
                num_steps=math.ceil(output.num_samples / total_batch_size),
            )
        )

        self.log(output.metrics)

        self.control = self.callback_handler.on_evaluate(self.args, self.state, self.control, output.metrics)

        self._memory_tracker.stop_and_update_metrics(output.metrics)

        return output.metrics

    def predict(
        self,
        test_dataset: Dataset,
        ignore_keys: Optional[List[str]] = None,
        metric_key_prefix: str = "test",
        inference_with_ort: bool = False,
    ) -> PredictionOutput:
        """
        Run prediction within ONNX Runtime or PyTorch backend and returns predictions and potential metrics.
        (Overriden from `Trainer.predict()`)
        """
        # memory metrics - must set up as early as possible
        self._memory_tracker.start()

        test_dataloader = self.get_test_dataloader(test_dataset)
        start_time = time.time()

        if inference_with_ort:
            eval_loop = self.prediction_loop_ort if self.args.use_legacy_prediction_loop else self.evaluation_loop_ort
            try:
                output = eval_loop(
                    test_dataloader,
                    description="Prediction",
                    ignore_keys=ignore_keys,
                    metric_key_prefix=metric_key_prefix,
                )
            except Exception as error:
                logger.error(error)
                logger.warning(
                    f"[ERROR!] Prediction with ONNX Runtime is not available with {self.model.config.name_or_path} model. Remove `inference_with_ort` to predict within PyTorch."
                )
                raise
        else:
            logger.warning(
                "[INFO] Predicting with PyTorch backend. If you want to use ONNX Runtime for the prediction, set `trainer.predict(inference_with_ort=True)`."
            )
            eval_loop = self.prediction_loop if self.args.use_legacy_prediction_loop else self.evaluation_loop
            output = eval_loop(
                test_dataloader, description="Prediction", ignore_keys=ignore_keys, metric_key_prefix=metric_key_prefix
            )

        total_batch_size = self.args.eval_batch_size * self.args.world_size
        output.metrics.update(
            speed_metrics(
                metric_key_prefix,
                start_time,
                num_samples=output.num_samples,
                num_steps=math.ceil(output.num_samples / total_batch_size),
            )
        )

        self._memory_tracker.stop_and_update_metrics(output.metrics)

        return PredictionOutput(predictions=output.predictions, label_ids=output.label_ids, metrics=output.metrics)

    def evaluation_loop_ort(
        self,
        dataloader: DataLoader,
        description: str,
        prediction_loss_only: Optional[bool] = None,
        ignore_keys: Optional[List[str]] = None,
        metric_key_prefix: str = "eval",
    ) -> EvalLoopOutput:

        """
        Prediction/evaluation loop, shared by `ORTTrainer.evaluate()` and `ORTTrainer.predict()`.
        Works both with or without labels.
        """
        logger.info("[INFO] ONNX Runtime inference starts...")
        self.infer_sess = None

        # Check if there are labels in the dataset
        dummy_inputs = next(iter(dataloader))
        has_labels = all(dummy_inputs.get(k) is not None for k in self.label_names)

        if self.onnx_model_path and (has_labels == self.exported_with_loss):
            logger.info("[INFO] Inference with given ONNX model")
            self.onnx_model_path = Path(self.onnx_model_path).as_posix()
            # Fix exported ONNX IR
            fix_atenops_to_gather(self.onnx_model_path)
        else:
            onnx_model_path = Path(
                os.path.join(self.args.output_dir, self.model.config.name_or_path.split("/")[-1] + ".onnx")
            )

            logger.info("[INFO] Exporting the model to ONNX...")
<<<<<<< HEAD
            # TODO: Need to specify the transformers version with CUDA support on ONNX export.
            if self.args.deepspeed and self.args.fp16:
                logger.warning(
                    "[WARNING] Make sure that `transformers.onnx.export_pytorch` of the transformers version supports "
                    "exporting ONNX on CUDA."
                )
=======
            if self.args.deepspeed and self.args.fp16:
>>>>>>> 5a002603
                export_device = "cuda"
            else:
                export_device = "cpu"

            with_loss = has_labels and not self.label_smoother
            self._export(onnx_model_path, with_loss=with_loss, device=export_device)
            self.exported_with_loss = with_loss
            self.onnx_model_path = onnx_model_path.as_posix()
            # Fix exported ONNX IR
            fix_atenops_to_gather(self.onnx_model_path)
            logger.info("[INFO] ONNX model is stored in:\n", self.onnx_model_path)

        self.infer_sess = onnxruntime.InferenceSession(
            self.onnx_model_path,
            session_options=self.session_options,
            providers=["CUDAExecutionProvider" if _is_gpu_available() else "CPUExecutionProvider"],
        )

        args = self.args

        prediction_loss_only = prediction_loss_only if prediction_loss_only is not None else args.prediction_loss_only

        # if eval is called w/o train init deepspeed here
        if args.deepspeed and not self.deepspeed:

            # XXX: eval doesn't have `resume_from_checkpoint` arg but we should be able to do eval
            # from the checkpoint eventually
            deepspeed_engine, _, _ = deepspeed_init(
                self, num_training_steps=0, resume_from_checkpoint=None, inference=True
            )
            self.model = deepspeed_engine.module
            self.model_wrapped = deepspeed_engine
            self.deepspeed = deepspeed_engine

        model = self._wrap_model(self.model, training=False)

        # if full fp16 or bf16 eval is wanted and this ``evaluation`` or ``predict`` isn't called
        # while ``train`` is running, cast it to the right dtype first and then put on device
        if not self.is_in_train:
            if args.fp16_full_eval:
                model = model.to(dtype=torch.float16, device=args.device)
            elif args.bf16_full_eval:
                model = model.to(dtype=torch.bfloat16, device=args.device)

        batch_size = dataloader.batch_size

        logger.info(f"***** Running {description} *****")
        if isinstance(dataloader.dataset, collections.abc.Sized):
            logger.info(f"  Num examples = {self.num_examples(dataloader)}")
        else:
            logger.info("  Num examples: Unknown")
        logger.info(f"  Batch size = {batch_size}")

        model.eval()

        self.callback_handler.eval_dataloader = dataloader
        # Do this before wrapping.
        eval_dataset = dataloader.dataset

        if args.past_index >= 0:
            self._past = None

        # Initialize containers
        # losses/preds/labels on GPU/TPU (accumulated for eval_accumulation_steps)
        losses_host = None
        preds_host = None
        labels_host = None
        # losses/preds/labels on CPU (final containers)
        all_losses = None
        all_preds = None
        all_labels = None
        # Will be useful when we have an iterable dataset so don't know its length.

        observed_num_examples = 0
        # Main evaluation loop
        for step, inputs in enumerate(dataloader):
            # Update the observed num examples
            observed_batch_size = find_batch_size(inputs)
            if observed_batch_size is not None:
                observed_num_examples += observed_batch_size
                # For batch samplers, batch_size is not known by the dataloader in advance.
                if batch_size is None:
                    batch_size = observed_batch_size

            # Prediction step(send also onnxruntime inference session)
            loss, logits, labels = self.prediction_step_ort(
                model, self.infer_sess, inputs, prediction_loss_only, ignore_keys=ignore_keys
            )

            # Update containers on host
            if loss is not None:
                loss = loss.to(args.device)
                losses = self._nested_gather(loss.repeat(batch_size))
                losses_host = losses if losses_host is None else torch.cat((losses_host, losses), dim=0)
            if logits is not None:
                logits = logits.to(args.device)
                logits = self._pad_across_processes(logits)
                logits = self._nested_gather(logits)
                preds_host = logits if preds_host is None else nested_concat(preds_host, logits, padding_index=-100)
            if labels is not None:
                labels = labels.to(args.device)
                labels = self._pad_across_processes(labels)
                labels = self._nested_gather(labels)
                labels_host = labels if labels_host is None else nested_concat(labels_host, labels, padding_index=-100)
            self.control = self.callback_handler.on_prediction_step(args, self.state, self.control)

            # Gather all tensors and put them back on the CPU if we have done enough accumulation steps.
            if args.eval_accumulation_steps is not None and (step + 1) % args.eval_accumulation_steps == 0:
                if losses_host is not None:
                    losses = nested_numpify(losses_host)
                    all_losses = losses if all_losses is None else np.concatenate((all_losses, losses), axis=0)
                if preds_host is not None:
                    logits = nested_numpify(preds_host)
                    all_preds = logits if all_preds is None else nested_concat(all_preds, logits, padding_index=-100)
                if labels_host is not None:
                    labels = nested_numpify(labels_host)
                    all_labels = (
                        labels if all_labels is None else nested_concat(all_labels, labels, padding_index=-100)
                    )

                # Set back to None to begin a new accumulation
                losses_host, preds_host, labels_host = None, None, None

        if args.past_index and hasattr(self, "_past"):
            # Clean the state at the end of the evaluation loop
            delattr(self, "_past")

        # Gather all remaining tensors and put them back on the CPU
        if losses_host is not None:
            losses = nested_numpify(losses_host)
            all_losses = losses if all_losses is None else np.concatenate((all_losses, losses), axis=0)
        if preds_host is not None:
            logits = nested_numpify(preds_host)
            all_preds = logits if all_preds is None else nested_concat(all_preds, logits, padding_index=-100)
        if labels_host is not None:
            labels = nested_numpify(labels_host)
            all_labels = labels if all_labels is None else nested_concat(all_labels, labels, padding_index=-100)

        # Number of samples
        if not isinstance(eval_dataset, IterableDataset):
            num_samples = len(eval_dataset)
        # The instance check is weird and does not actually check for the type, but whether the dataset has the right
        # methods. Therefore we need to make sure it also has the attribute.
        elif isinstance(eval_dataset, IterableDatasetShard) and hasattr(eval_dataset, "num_examples"):
            num_samples = eval_dataset.num_examples
        else:
            num_samples = observed_num_examples

        # Number of losses has been rounded to a multiple of batch_size and in a distributed training, the number of
        # samplers has been rounded to a multiple of batch_size, so we truncate.
        if all_losses is not None:
            all_losses = all_losses[:num_samples]
        if all_preds is not None:
            all_preds = nested_truncate(all_preds, num_samples)
        if all_labels is not None:
            all_labels = nested_truncate(all_labels, num_samples)

        # Metrics!
        if self.compute_metrics is not None and all_preds is not None and all_labels is not None:
            metrics = self.compute_metrics(EvalPrediction(predictions=all_preds, label_ids=all_labels))
        else:
            metrics = {}

        # To be JSON-serializable, we need to remove numpy types or zero-d tensors
        metrics = denumpify_detensorize(metrics)

        if all_losses is not None:
            metrics[f"{metric_key_prefix}_loss"] = all_losses.mean().item()

        # Prefix all keys with metric_key_prefix + '_'
        for key in list(metrics.keys()):
            if not key.startswith(f"{metric_key_prefix}_"):
                metrics[f"{metric_key_prefix}_{key}"] = metrics.pop(key)

        return EvalLoopOutput(predictions=all_preds, label_ids=all_labels, metrics=metrics, num_samples=num_samples)

    def prediction_loop_ort(
        self,
        dataloader: DataLoader,
        description: str,
        prediction_loss_only: Optional[bool] = None,
        ignore_keys: Optional[List[str]] = None,
        metric_key_prefix: str = "eval",
    ) -> PredictionOutput:
        """
        Prediction/evaluation loop, shared by `Trainer.evaluate()` and `Trainer.predict()`.
        Works both with or without labels.
        """
        logger.info("[INFO] ONNX Runtime inference starts...")
        # Create onnxruntime inference session & export onnx IR
        self.infer_sess = None

        # Check if there are labels in the dataset
        dummy_inputs = next(iter(dataloader))
        has_labels = all(dummy_inputs.get(k) is not None for k in self.label_names)

        if self.onnx_model_path and (has_labels == self.exported_with_loss):
            logger.info("[INFO] Inference with given ONNX model")
            self.onnx_model_path = Path(self.onnx_model_path).as_posix()
            # Fix exported ONNX IR
            fix_atenops_to_gather(self.onnx_model_path)
        else:
            onnx_model_path = Path(
                os.path.join(self.args.output_dir, self.model.config.name_or_path.split("/")[-1] + ".onnx")
            )

            logger.info("[INFO] Exporting the model to ONNX...")
            if self.args.deepspeed and self.args.fp16:
<<<<<<< HEAD
                logger.warning(
                    "[WARNING] Make sure that `transformers.onnx.export_pytorch` of the transformers version supports "
                    "exporting ONNX on CUDA."
                )
=======
>>>>>>> 5a002603
                export_device = "cuda"
            else:
                export_device = "cpu"

            if has_labels:
                self._export(onnx_model_path, device=export_device)
                self.exported_with_loss = True
            else:
                self._export(onnx_model_path, with_loss=False, device=export_device)
                self.exported_with_loss = False
            self.onnx_model_path = onnx_model_path.as_posix()
            # Fix exported ONNX IR
            fix_atenops_to_gather(self.onnx_model_path)
            logger.info("[INFO] ONNX model is stored in:\n", self.onnx_model_path)

        # Can't infer the exported onnx models due to impatible opset
        self.infer_sess = onnxruntime.InferenceSession(
            self.onnx_model_path,
            session_options=self.session_options,
            providers=["CUDAExecutionProvider" if _is_gpu_available() else "CPUExecutionProvider"],
        )

        args = self.args

        if not isinstance(dataloader.dataset, collections.abc.Sized):
            raise ValueError("dataset must implement __len__")
        prediction_loss_only = prediction_loss_only if prediction_loss_only is not None else args.prediction_loss_only

        # if eval is called w/o train init deepspeed here
        if args.deepspeed and not self.deepspeed:

            # XXX: eval doesn't have `resume_from_checkpoint` arg but we should be able to do eval
            # from the checkpoint eventually
            deepspeed_engine, _, _ = deepspeed_init(self, num_training_steps=0, resume_from_checkpoint=None)
            self.model = deepspeed_engine.module
            self.model_wrapped = deepspeed_engine
            self.deepspeed = deepspeed_engine
            # XXX: we don't need optim/sched for inference, but this needs to be sorted out, since
            # for example the Z3-optimizer is a must for zero3 to work even for inference - what we
            # don't need is the deepspeed basic optimizer which is self.optimizer.optimizer
            deepspeed_engine.optimizer.optimizer = None
            deepspeed_engine.lr_scheduler = None

        model = self._wrap_model(self.model, training=False)

        # if full fp16 or bf16 eval is wanted and this ``evaluation`` or ``predict`` isn't called
        # while ``train`` is running, cast it to the right dtype first and then put on device
        if not self.is_in_train:
            if args.fp16_full_eval:
                model = model.to(dtype=torch.float16, device=args.device)
            elif args.bf16_full_eval:
                model = model.to(dtype=torch.bfloat16, device=args.device)

        batch_size = dataloader.batch_size
        num_examples = self.num_examples(dataloader)
        logger.info(f"***** Running {description} *****")
        logger.info(f"  Num examples = {num_examples}")
        logger.info(f"  Batch size = {batch_size}")
        losses_host: torch.Tensor = None
        preds_host: Union[torch.Tensor, List[torch.Tensor]] = None
        labels_host: Union[torch.Tensor, List[torch.Tensor]] = None

        world_size = max(1, args.world_size)

        eval_losses_gatherer = DistributedTensorGatherer(world_size, num_examples, make_multiple_of=batch_size)
        if not prediction_loss_only:
            # The actual number of eval_sample can be greater than num_examples in distributed settings (when we pass
            # a batch size to the sampler)
            make_multiple_of = None
            if hasattr(dataloader, "sampler") and isinstance(dataloader.sampler, SequentialDistributedSampler):
                make_multiple_of = dataloader.sampler.batch_size
            preds_gatherer = DistributedTensorGatherer(world_size, num_examples, make_multiple_of=make_multiple_of)
            labels_gatherer = DistributedTensorGatherer(world_size, num_examples, make_multiple_of=make_multiple_of)

        model.eval()

        if args.past_index >= 0:
            self._past = None

        self.callback_handler.eval_dataloader = dataloader

        for step, inputs in enumerate(dataloader):
            loss, logits, labels = self.prediction_step_ort(
                model, self.infer_sess, inputs, prediction_loss_only, ignore_keys=ignore_keys
            )
            if loss is not None:
                loss = loss.to(args.device)
                losses = loss.repeat(batch_size)
                losses_host = losses if losses_host is None else torch.cat((losses_host, losses), dim=0)
            if logits is not None:
                logits = logits.to(args.device)
                preds_host = logits if preds_host is None else nested_concat(preds_host, logits, padding_index=-100)
            if labels is not None:
                labels = labels.to(args.device)
                labels_host = labels if labels_host is None else nested_concat(labels_host, labels, padding_index=-100)
            self.control = self.callback_handler.on_prediction_step(args, self.state, self.control)

            # Gather all tensors and put them back on the CPU if we have done enough accumulation steps.
            if args.eval_accumulation_steps is not None and (step + 1) % args.eval_accumulation_steps == 0:
                eval_losses_gatherer.add_arrays(self._gather_and_numpify(losses_host, "eval_losses"))
                if not prediction_loss_only:
                    preds_gatherer.add_arrays(self._gather_and_numpify(preds_host, "eval_preds"))
                    labels_gatherer.add_arrays(self._gather_and_numpify(labels_host, "eval_label_ids"))

                # Set back to None to begin a new accumulation
                losses_host, preds_host, labels_host = None, None, None

        if args.past_index and hasattr(self, "_past"):
            # Clean the state at the end of the evaluation loop
            delattr(self, "_past")

        # Gather all remaining tensors and put them back on the CPU
        eval_losses_gatherer.add_arrays(self._gather_and_numpify(losses_host, "eval_losses"))
        if not prediction_loss_only:
            preds_gatherer.add_arrays(self._gather_and_numpify(preds_host, "eval_preds"))
            labels_gatherer.add_arrays(self._gather_and_numpify(labels_host, "eval_label_ids"))

        eval_loss = eval_losses_gatherer.finalize()
        preds = preds_gatherer.finalize() if not prediction_loss_only else None
        label_ids = labels_gatherer.finalize() if not prediction_loss_only else None

        if self.compute_metrics is not None and preds is not None and label_ids is not None:
            metrics = self.compute_metrics(EvalPrediction(predictions=preds, label_ids=label_ids))
        else:
            metrics = {}

        # To be JSON-serializable, we need to remove numpy types or zero-d tensors
        metrics = denumpify_detensorize(metrics)

        if eval_loss is not None:
            metrics[f"{metric_key_prefix}_loss"] = eval_loss.mean().item()

        # Prefix all keys with metric_key_prefix + '_'
        for key in list(metrics.keys()):
            if not key.startswith(f"{metric_key_prefix}_"):
                metrics[f"{metric_key_prefix}_{key}"] = metrics.pop(key)

        return PredictionOutput(predictions=preds, label_ids=label_ids, metrics=metrics)

    def prediction_step_ort(
        self,
        model: nn.Module,
        infer_sess: onnxruntime.InferenceSession,
        inputs: Dict[str, Union[torch.Tensor, Any]],
        prediction_loss_only: bool,
        ignore_keys: Optional[List[str]] = None,
    ) -> Tuple[Optional[torch.Tensor], Optional[torch.Tensor], Optional[torch.Tensor]]:

        has_labels = all(inputs.get(k) is not None for k in self.label_names)
        inputs = self._prepare_inputs(inputs)
        output_names = [output.name for output in infer_sess._outputs_meta]
        input_names = [ort_input.name for ort_input in infer_sess._inputs_meta]

        if ignore_keys is None:
            if hasattr(self.model, "config"):
                ignore_keys = getattr(self.model.config, "keys_to_ignore_at_inference", [])
            else:
                ignore_keys = []

        # labels may be popped when computing the loss (label smoothing for instance) so we grab them first.
        if has_labels:
            labels = nested_detach(tuple(inputs.get(name) for name in self.label_names))
            if len(labels) == 1:
                labels = labels[0]
        else:
            labels = None

        with torch.no_grad():
            if is_sagemaker_mp_enabled():
                raise NotImplementedError(
                    "Sagemaker's distributed data parallel features are not supported by `ORTTrainer` yet. Stay tuned!"
                )
            else:
                if has_labels:
                    with self.autocast_smart_context_manager():
                        loss, outputs = self.compute_loss_ort(
                            model, inputs, input_names, output_names, return_outputs=True
                        )
                        loss = torch.tensor(loss).mean()

                    if isinstance(outputs, dict):
                        logits = tuple(v for k, v in outputs.items() if k not in ignore_keys + ["loss"])
                    else:
                        logits = outputs[1:]
                else:
                    loss = None
                    with self.autocast_smart_context_manager():
                        input_feed = dict(
                            map(lambda input_name: (input_name, inputs[input_name].cpu().numpy()), input_names)
                        )
                        outputs = self.infer_sess.run(output_names, input_feed)
                    if isinstance(outputs, dict):
                        logits = tuple(v for k, v in outputs.items() if k not in ignore_keys)
                    else:
                        logits = outputs
                    # TODO: this needs to be fixed and made cleaner later.
                    if self.args.past_index >= 0:
                        self._past = outputs[self.args.past_index - 1]

        if prediction_loss_only:
            return (loss, None, None)

        if isinstance(logits, (list, tuple)):
            logits = [torch.Tensor(arr) for arr in logits]

        logits = nested_detach(logits)

        if len(logits) == 1:
            logits = logits[0]

        return (loss, logits, labels)

    def compute_loss_ort(self, model, inputs, input_names, output_names, return_outputs=False):
        """
        How the loss is computed by Trainer. By default, all models return the loss in the first element.
        Subclass and override for custom behavior.
        """
        if self.label_smoother is not None and "labels" in inputs:
            labels = inputs.pop("labels")
        else:
            labels = None

        input_feed = dict(map(lambda input_name: (input_name, inputs[input_name].cpu().numpy()), input_names))
        outputs = self.infer_sess.run(output_names, input_feed)

        if self.label_smoother:
            # With label smoother, loss will be calculated out of box
            # So the outputs of InferenceSession need to be converted to tensor and sent to the same device
            outputs = torch.tensor(outputs).to(labels.device)
        # Save past state if it exists
        # TODO: this needs to be fixed and made cleaner later.
        if self.args.past_index >= 0:
            self._past = outputs[self.args.past_index]

        if labels is not None:
            loss = self.label_smoother(outputs, labels)
        else:
            # Loss is by default the first element in the outputs
            loss = outputs[0]

        return (loss, outputs) if return_outputs else loss

    def _export(
        self,
        model_path: os.PathLike,
        model: Optional[PreTrainedModel] = None,
        opset: Optional[int] = None,
        device: str = "cpu",
        with_loss: bool = True,
    ) -> None:
        """
        Load and export a model to an ONNX Intermediate Representation (IR).

        Args:
            onnx_model_path (`os.PathLike`):
                The path used to save the model exported to an ONNX Intermediate Representation (IR).
            device (`str`, *optional*, defaults to `cpu`):
                The device on which the ONNX model will be exported. Either `cpu` or `cuda`.
            with_loss (`bool`, defaults to `True`):
                Whether to export ONNX model with the loss in outputs.
        """
        if model:
            model = model
        else:
            if not (self.args.fp16 and self.args.deepspeed):
                # Taking CPU to export the model
                self.model.to("cpu")
            model = unwrap_model(self.model)

        model_type, model_onnx_config = FeaturesManager.check_supported_model_or_raise(model, feature=self.feature)
        onnx_config = model_onnx_config(model.config)
        opset = onnx_config.default_onnx_opset if opset is None else opset

        if with_loss:
            onnx_config = wrap_onnx_config_for_loss(onnx_config)
            opset = max(opset, 12)  # Operators like `nll_loss`are added for opset>=12

<<<<<<< HEAD
        # TODO: Need to specify the transformers version with CUDA support on ONNX export.
        try:
=======
        if parse(transformers.__version__) > parse("4.19.2"):
>>>>>>> 5a002603
            _ = export(
                preprocessor=self.tokenizer,
                model=model,
                config=onnx_config,
                opset=opset,
                output=model_path,
                device=device,
            )
<<<<<<< HEAD
        except TypeError as err:
            if self.args.deepspeed and self.args.fp16:
                logger.warning(
                    f"[WARNING] {err}. It seems that the "
                    "installed Transformers version doesn't support ONNX export on CUDA. Check if "
                    "`transformers.onnx.export_pytorch` supports exporting ONNX on CUDA. If not, upgrade "
                    "your Transformers with `pip install --upgrade transformers`."
=======
        else:
            if device == "cuda":
                raise ImportError(
                    f"Tried to export ONNX model on CUDA. However, the current transformers version is "
                    f"{transformers.__version__}. Transformers version >4.19.2 is required to support ONNX export on CUDA.\n"
                    "Please update transformers by running `pip install --upgrade transformers`"
>>>>>>> 5a002603
                )
            _ = export(
                preprocessor=self.tokenizer,
                model=model,
                config=onnx_config,
                opset=opset,
                output=model_path,
            )

    def _wrap_model(self, model, training=True):
        if is_sagemaker_mp_enabled():
            raise NotImplementedError(
                "Sagemaker's distrubuted data parallel features are not supported by `ORTTrainer` yet. Stay tuned!"
            )

        # already initialized its own DDP and AMP
        if self.deepspeed:
            return self.deepspeed

        # train/eval could be run multiple-times - if already wrapped, don't re-wrap it again
        if unwrap_model(model) is not model:
            from torch_ort import ORTModule

            if not isinstance(model, ORTModule):
                return model

        # Mixed precision training with apex (torch < 1.6)
        if self.use_apex and training:
            model, self.optimizer = amp.initialize(model, self.optimizer, opt_level=self.args.fp16_opt_level)

        # Multi-gpu training (should be after apex fp16 initialization)
        if self.args.n_gpu > 1:
            model = nn.DataParallel(model)

        # Note: in torch.distributed mode, there's no point in wrapping the model
        # inside a DistributedDataParallel as we'll be under `no_grad` anyways.
        if not training:
            return model

        # Distributed training (should be after apex fp16 initialization)
        if self.sharded_ddp is not None:
            # Sharded DDP!
            if self.sharded_ddp == ShardedDDPOption.SIMPLE:
                model = ShardedDDP(model, self.optimizer)
            else:
                raise NotImplementedError(
                    "Fairscale's zero_dp_2 and zero_dp_3 are not compatible with `torch_ort.ORTModule`"
                    " used in `ORTTrainer`. Use `--sharded_ddp simpe` or deepspeed stage 2 if you want"
                    "the gradient to be sharded."
                )
        elif is_sagemaker_dp_enabled():
            model = nn.parallel.DistributedDataParallel(
                model, device_ids=[int(os.getenv("SMDATAPARALLEL_LOCAL_RANK"))]
            )
        elif self.args.local_rank != -1:
            kwargs = {}
            if self.args.ddp_find_unused_parameters is not None:
                kwargs["find_unused_parameters"] = self.args.ddp_find_unused_parameters
            elif isinstance(model, PreTrainedModel):
                # find_unused_parameters breaks checkpointing as per
                # https://github.com/huggingface/transformers/pull/4659#issuecomment-643356021
                kwargs["find_unused_parameters"] = not model.is_gradient_checkpointing
            else:
                kwargs["find_unused_parameters"] = True

            if self.args.ddp_bucket_cap_mb is not None:
                kwargs["bucket_cap_mb"] = self.args.ddp_bucket_cap_mb
            model = nn.parallel.DistributedDataParallel(
                model,
                device_ids=[self.args.local_rank] if self.args._n_gpu != 0 else None,
                output_device=self.args.local_rank if self.args._n_gpu != 0 else None,
                **kwargs,
            )

        return model<|MERGE_RESOLUTION|>--- conflicted
+++ resolved
@@ -782,16 +782,7 @@
             )
 
             logger.info("[INFO] Exporting the model to ONNX...")
-<<<<<<< HEAD
-            # TODO: Need to specify the transformers version with CUDA support on ONNX export.
             if self.args.deepspeed and self.args.fp16:
-                logger.warning(
-                    "[WARNING] Make sure that `transformers.onnx.export_pytorch` of the transformers version supports "
-                    "exporting ONNX on CUDA."
-                )
-=======
-            if self.args.deepspeed and self.args.fp16:
->>>>>>> 5a002603
                 export_device = "cuda"
             else:
                 export_device = "cpu"
@@ -1000,13 +991,6 @@
 
             logger.info("[INFO] Exporting the model to ONNX...")
             if self.args.deepspeed and self.args.fp16:
-<<<<<<< HEAD
-                logger.warning(
-                    "[WARNING] Make sure that `transformers.onnx.export_pytorch` of the transformers version supports "
-                    "exporting ONNX on CUDA."
-                )
-=======
->>>>>>> 5a002603
                 export_device = "cuda"
             else:
                 export_device = "cpu"
@@ -1284,12 +1268,7 @@
             onnx_config = wrap_onnx_config_for_loss(onnx_config)
             opset = max(opset, 12)  # Operators like `nll_loss`are added for opset>=12
 
-<<<<<<< HEAD
-        # TODO: Need to specify the transformers version with CUDA support on ONNX export.
-        try:
-=======
         if parse(transformers.__version__) > parse("4.19.2"):
->>>>>>> 5a002603
             _ = export(
                 preprocessor=self.tokenizer,
                 model=model,
@@ -1298,22 +1277,12 @@
                 output=model_path,
                 device=device,
             )
-<<<<<<< HEAD
-        except TypeError as err:
-            if self.args.deepspeed and self.args.fp16:
-                logger.warning(
-                    f"[WARNING] {err}. It seems that the "
-                    "installed Transformers version doesn't support ONNX export on CUDA. Check if "
-                    "`transformers.onnx.export_pytorch` supports exporting ONNX on CUDA. If not, upgrade "
-                    "your Transformers with `pip install --upgrade transformers`."
-=======
         else:
             if device == "cuda":
                 raise ImportError(
                     f"Tried to export ONNX model on CUDA. However, the current transformers version is "
                     f"{transformers.__version__}. Transformers version >4.19.2 is required to support ONNX export on CUDA.\n"
                     "Please update transformers by running `pip install --upgrade transformers`"
->>>>>>> 5a002603
                 )
             _ = export(
                 preprocessor=self.tokenizer,
